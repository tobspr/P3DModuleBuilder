--- conflicted
+++ resolved
@@ -234,13 +234,8 @@
 
 def fatal_error(*args):
     """ Prints an error to stderr and then exits with a nonzero status code """
-<<<<<<< HEAD
     logger.error(' '.join('FATAL: ', *[decode_str(i) for i in args]))
     raise FatalError(args)
-=======
-    print("\n\n[!] FATAL ERROR:", *[decode_str(i) for i in args], file=stderr)
-    exit(1)
->>>>>>> 17db90f5
 
 
 def debug_out(*args):
